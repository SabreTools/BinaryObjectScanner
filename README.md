--- conflicted
+++ resolved
@@ -40,11 +40,8 @@
 | Cenga ProtectDVD | True | False | |
 | CodeLock / CodeLok / CopyLok | True | False | Partially unconfirmed² |
 | CopyKiller | True | True | Unconfirmed¹ |
-<<<<<<< HEAD
+| Denuvo | True | False | |
 | Dinamic Multimedia Protection/LockBlocks | False | True | LockBlocks needs manual confirmation of the presence of 2 rings |
-=======
-| Denuvo | True | False | |
->>>>>>> c21b64b5
 | DiscGuard | False | True | Unconfirmed¹ |
 | DVD-Movie-PROTECT | False | True | Unconfirmed¹ |
 | DVD Crypt | False | True | Unconfirmed¹ |
